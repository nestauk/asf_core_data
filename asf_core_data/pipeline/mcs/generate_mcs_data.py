--- conflicted
+++ resolved
@@ -4,11 +4,6 @@
 import warnings
 import re
 import datetime
-<<<<<<< HEAD
-=======
-import boto3
-
->>>>>>> 61cf2aae
 from asf_core_data import PROJECT_DIR, get_yaml_config
 from asf_core_data.pipeline.mcs.process.process_mcs_installations import (
     get_processed_installations_data,
@@ -23,17 +18,8 @@
 from asf_core_data.pipeline.mcs.process.process_mcs_utils import (
     colnames_dict,
 )
-<<<<<<< HEAD
 
 #####################################
-=======
-from asf_core_data.getters.data_getters import (
-    get_s3_dir_files,
-    load_s3_data,
-    save_to_s3,
-)
-from asf_core_data.pipeline.mcs.process.process_mcs_utils import colnames_dict
->>>>>>> 61cf2aae
 
 config = get_yaml_config(PROJECT_DIR / "asf_core_data/config/base.yaml")
 
@@ -105,25 +91,7 @@
     While doing so, checks whether any records in the files are outside the
     year and quarter stated in the filename, and flags if file columns differ.
     """
-<<<<<<< HEAD
     for key_and_df in all_installations_data:
-=======
-    s3 = boto3.resource("s3")
-
-    installations_files = [
-        key
-        for key in get_s3_dir_files(s3, bucket_name, raw_data_s3_folder)
-        if "installations" in key
-    ]
-
-    installations_keys_and_dfs = [
-        (key, load_s3_data(bucket_name, key).rename(columns=colnames_dict))
-        for key in installations_files
-    ]
-
-    # check whether any records in the files are outside the quarter stated in the filename
-    for key_and_df in installations_keys_and_dfs:
->>>>>>> 61cf2aae
         year_quarter_search = re.search(r"20[0-9][0-9]_q[1-4]", key_and_df[0])
         if year_quarter_search:  # ignore mcs_installations_2021.xlsx
             year_quarter = year_quarter_search[0]  # get match
@@ -134,8 +102,14 @@
                 days=1
             )
             if (
-                (pd.to_datetime(key_and_df[1]["commission_date"]).dt.date < start_date)
-                | (pd.to_datetime(key_and_df[1]["commission_date"]).dt.date > end_date)
+                (
+                    pd.to_datetime(key_and_df[1]["Commissioning Date"]).dt.date
+                    < start_date
+                )
+                | (
+                    pd.to_datetime(key_and_df[1]["Commissioning Date"]).dt.date
+                    > end_date
+                )
             ).any():
                 warnings.warn(
                     "{} has some records outside its stated quarter.".format(
@@ -155,7 +129,6 @@
     concat_installations.drop_duplicates(inplace=True, ignore_index=True)
     print("Number of records after removing duplicates:", concat_installations.shape[0])
 
-<<<<<<< HEAD
     concat_installations = concat_installations.rename(columns=colnames_dict)
 
     save_to_s3(s3, bucket_name, concat_installations, "/" + installations_raw_s3_path)
@@ -169,9 +142,6 @@
     concat_installers.drop_duplicates(inplace=True, ignore_index=True)
 
     save_to_s3(s3, bucket_name, concat_installers, "/" + installers_raw_s3_path)
-=======
-    save_to_s3(s3, bucket_name, concat_installations, "/" + installations_raw_s3_path)
->>>>>>> 61cf2aae
 
 
 def generate_processed_mcs_installations(epc_version="none"):
@@ -258,8 +228,6 @@
 
     return mcs_installations
 
-
-# %%
 def generate_and_save_mcs():
     """Concatenates, generates and saves the different versions of the MCS-EPC data to S3.
     Different versions are a) just installation data, b) installation data with
