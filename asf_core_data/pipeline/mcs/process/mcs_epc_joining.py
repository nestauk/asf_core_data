--- conflicted
+++ resolved
@@ -11,10 +11,6 @@
 - Join datasets using this matching
 """
 
-<<<<<<< HEAD
-=======
-# %%
->>>>>>> 2eaf1712
 
 import recordlinkage as rl
 
@@ -31,7 +27,6 @@
 
 from asf_core_data.config import base_config
 
-# %%
 
 #### PREPROCESSING
 
@@ -267,11 +262,7 @@
 
 
 def join_mcs_epc_data(
-<<<<<<< HEAD
-    # epc_data_path=base_config.ROOT_DATA_PATH,
-=======
     epc_data_path=base_config.ROOT_DATA_PATH,
->>>>>>> 2eaf1712
     hps=None,
     epcs=None,
     all_records=True,
@@ -280,7 +271,7 @@
 ):
     """Produce joined MCS-EPC dataframe from "unprepared" data.
     Args:
-        epc_data_path (string): Path to local top-level EPC data folder.
+        epc_data_path (string): Path to local top-level EPC data folder. (LEGACY!)
         hps (Dataframe, optional): MCS installation records.
         If None, records are fetched automatically. Defaults to None.
         epcs (Dataframe, optional): EPC records. If None, records
@@ -302,7 +293,6 @@
     if epcs is None:
         epc_version = "preprocessed" if all_records else "preprocessed_dedupl"
         print("Getting EPC data...")
-<<<<<<< HEAD
 
         epcs = load_preprocessed_epc_data(
             data_path="S3",
@@ -310,14 +300,6 @@
             batch="newest",
             usecols=[
                 "UPRN",
-=======
-        # TODO: load from S3 instead
-        epcs = load_preprocessed_epc_data(
-            data_path=epc_data_path,
-            # rel_data_path="outputs/EPC/preprocessed_data/2021_Q4_0721",
-            version=epc_version,
-            usecols=[
->>>>>>> 2eaf1712
                 "LMK_KEY",
                 "ADDRESS1",
                 "ADDRESS2",
@@ -403,9 +385,6 @@
     return filtered_data
 
 
-# %%
-
-
 def main():
 
     joined_df = join_mcs_epc_data()
