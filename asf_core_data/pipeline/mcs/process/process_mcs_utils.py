--- conflicted
+++ resolved
@@ -7,10 +7,6 @@
 - https://developer-specs.company-information.service.gov.uk/companies-house-public-data-api/resources/companysearch?v=latest
 
 """
-<<<<<<< HEAD
-=======
-# %%
->>>>>>> 2eaf1712
 
 import pandas as pd
 import requests
@@ -18,8 +14,6 @@
 import re
 import numpy as np
 import random
-
-# %%
 
 
 def rename_columns(cols: list) -> list:
@@ -265,11 +259,6 @@
     - not the inward or outward code of the property's postcode
     - not the property's postcode with space removed
 
-<<<<<<< HEAD
-from asf_core_data.getters.data_getters import load_s3_data
-
-from asf_core_data.config import base_config
-=======
     Args:
         address (str): String from which to extract tokens.
         postcode (str): String used for removal of tokens corresponding to postcode parts.
@@ -295,7 +284,6 @@
             )
         ]
     valid_token_set = set(valid_tokens)
->>>>>>> 2eaf1712
 
     return valid_token_set
 
@@ -390,12 +378,6 @@
         data (pd.DataFrame): Concatenated installers data
     Returns:
         data (pd.DataFrame): Cleaned, concatenated installers data
-<<<<<<< HEAD
-    """
-=======
-
-
->>>>>>> 2eaf1712
 
     keywords_to_merge = [
         "Air Source",
@@ -425,154 +407,6 @@
     return data.reset_index(drop=True)
 """
 
-<<<<<<< HEAD
-
-def geocode_postcode(data, geodata):
-    """geocodes dataset with 'postcode' column.
-    Args:
-        data (pd.DataFrame): DataFrame with 'postcode' column.
-        geodata (pd.DataFrame): DataFrame with 'postcode', 'latitude' and 'longitude' columns.
-    Returns:
-        data_with_geodata (pd.DataFrame): Merged data DataFrame with 'latitude' and 'longitude'.
-    """
-
-    geodata["postcode"] = geodata["postcode"].str.replace(" ", "")
-
-    if "postcode" in data.columns:
-        data["postcode"] = data["postcode"].str.upper().str.replace(" ", "")
-        data_with_postcode = pd.merge(
-            data, geodata[["postcode", "latitude", "longitude"]], on="postcode"
-        )
-        print(
-            f"lost {len(list(set(data.postcode) - set(geodata.postcode)))} postcodes in merge."
-        )
-        return data_with_postcode
-    else:
-        print("'postcode' not found in data columns.")
-
-
-def match_companies_house(company_name, api_key):
-    """Fuzzy matches company name with company house API and
-        returns companies house information.
-    Args:
-        company_name (str): Company name to query company house API with.
-        api_key (str): Api key to call live company house API end point.
-    Returns:
-        company_info (dict): Dictionary of company house data associated to company name.
-    """
-
-    if len(company_name.split()) == 1:
-        company_name
-    else:
-        company_name = "+".join(company_name.split())
-
-    company_info = dict()
-    base_url = "https://api.company-information.service.gov.uk/search/companies?q={company_name}".format(
-        company_name=company_name
-    )
-    response = requests.get(base_url, auth=(api_key, ""))
-
-    if response.status_code == 200:
-        company_data = response.json()
-        if company_data is not None:
-            if "items" in company_data.keys():
-                if company_data["items"] != []:
-                    closest_match = company_data["items"][
-                        0
-                    ]  # closest match according to companies house API
-
-                    company_info[company_name.replace("+", " ")] = {
-                        "company_number": closest_match["company_number"],
-                        "title": closest_match["title"],
-                        "company_status": closest_match["company_status"],
-                        "description_identifier": closest_match[
-                            "description_identifier"
-                        ],
-                        "address_snippet": closest_match["address_snippet"],
-                    }
-        return company_info
-
-    elif response.status_code == 429:
-        print(f"{response.status_code} error! Sleeping for 5 mins...")
-        time.sleep(
-            301
-        )  # sleep for 5 minutes as developer guidelines state you can make 600 requests per 5 mins
-    else:
-        print(f"{response.status_code} error!")
-
-
-def remove_punctuation(address):
-    """Remove all unwanted punctuation from an address.
-    Underscores are kept and slashes/dashes are converted
-    to underscores so that the numeric tokens in e.g.
-    "Flat 3/2" and "Flat 3-2" are treated as a whole later.
-    Args:
-        address (str): Address to format.
-    Returns:
-        address (str): Formatted address.
-    """
-
-    if (address is pd.NA) | (address is np.nan):
-        return ""
-    else:
-        # Replace / and - with _
-        address = re.sub(r"[/-]", "_", address)
-        # Remove all punctuation other than _
-        punct_regex = r"[\!\"#\$%&\\\'(\)\*\+,-\./:;<=>\?@\[\]\^`\{|\}~”“]"
-        address = re.sub(punct_regex, "", address)
-
-        return address
-
-
-def extract_token_set(address, postcode, max_token_length):
-    """Extract valid numeric tokens from address string.
-    Numeric tokens are considered to be character strings containing numbers
-    e.g. "45", "3a", "4_1".
-    'Valid' is defined as
-    - below a certain token_length (to remove long MPAN strings)
-    - not the inward or outward code of the property's postcode
-    - not the property's postcode with space removed
-    Args:
-        address (str): String from which to extract tokens.
-        postcode (str): String used for removal of tokens corresponding to postcode parts.
-    Returns:
-        valid_token_set (set): Set of valid tokens. Set chosen as the order does not matter
-        for comparison purposes.
-    """
-    # wonder if single-letter tokens should be in here too
-    # for e.g. "Flat A" or whether this would give too many
-    # false positives
-
-    tokens = re.findall("\w*\d\w*", address)
-    valid_tokens = [
-        token
-        for token in tokens
-        if (
-            (len(token) < max_token_length)
-            & (token.lower() not in postcode.lower().split())
-            & (token.lower() != postcode.lower().replace(" ", ""))
-        )
-    ]
-    valid_token_set = set(valid_tokens)
-
-    return valid_token_set
-
-
-if __name__ == "__main__":
-    installer_company_data_path = base_config.MCS_RAW_INSTALLER_CONCAT_S3_PATH
-    uk_geo_path = base_config.POSTCODE_TO_COORD_PATH
-    cleaned_installations_path = base_config.PREPROC_GEO_MCS_INSTALLATIONS_PATH
-    cleaned_installer_company_path = base_config.PREPROC_MCS_INSTALLER_COMPANY_PATH
-    bucket_name = base_config.BUCKET_NAME
-
-    installer_company_data = load_s3_data(bucket_name, installer_company_data_path)
-    uk_geo_data = load_s3_data(bucket_name, uk_geo_path)
-
-    ## preprocess different columns
-    installer_company_data = clean_concat_installers(
-        installer_company_data
-    ).reset_index(drop=True)
-=======
 # The functions and variables below were originally created by India and used to process the installers data we were receving
 # from MCS each quarter. Now that we are working with the historical table of installers, we had to change these
 # functions slighly as per above. We kept the original ones for reference, if we ever need to go back to them to
@@ -669,5 +503,4 @@
 #            301
 #        )  # sleep for 5 minutes as developer guidelines state you can make 600 requests per 5 mins
 #    else:
-#        print(f"{response.status_code} error!")
->>>>>>> 2eaf1712
+#        print(f"{response.status_code} error!")