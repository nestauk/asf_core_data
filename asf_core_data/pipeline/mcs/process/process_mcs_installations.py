--- conflicted
+++ resolved
@@ -1,10 +1,6 @@
 # File: asf_core_data/pipeline/mcs/process/process_mcs_installations.py
 """Processing MCS heat pump installation data."""
 
-<<<<<<< HEAD
-=======
-# %%
->>>>>>> 2eaf1712
 
 import pandas as pd
 import re
@@ -17,20 +13,9 @@
 )
 from asf_core_data.config import base_config
 
-<<<<<<< HEAD
-from asf_core_data.getters.mcs_getters.get_mcs_installations import (
-    get_raw_installations_data,
-)
-from asf_core_data.pipeline.mcs.process.process_mcs_utils import clean_company_name
-
-from asf_core_data.config import base_config
-=======
 # --- Legacy imports
 # from asf_core_data.getters.mcs_getters.get_mcs_installations import get_raw_installations_data
 # from asf_core_data.pipeline.mcs.process.process_mcs_utils import colnames_dict
-
-# %%
->>>>>>> 2eaf1712
 
 
 def add_hp_features(hps):
@@ -99,10 +84,6 @@
         dhps (DataFrame): DataFrame of HP installations with 'postcode' and 'commission_date' columns.
         time_interval (int, optional): Maximum gap between two installations in the same postcode.
         Defaults to base_config.MCS_CLUSTER_TIME_INTERVAL.
-<<<<<<< HEAD
-=======
-
->>>>>>> 2eaf1712
     Returns:
         DataFrame: DataFrame with added 'cluster' column.
     """
@@ -151,13 +132,6 @@
         right_on="company_name",
     )
 
-<<<<<<< HEAD
-def get_processed_installations_data(refresh=True):
-    """Get processed MCS installations data.
-    Args:
-        refresh (bool): Whether or not to redownload the unprocessed data
-        from S3. Defaults to True.
-=======
     installations.drop(columns=["company_name"], inplace=True)
 
     return installations
@@ -166,7 +140,6 @@
 def get_processed_installations_data():
     """Process MCS installations data and add information about company unique ID.
 
->>>>>>> 2eaf1712
     Returns:
         Dataframe: Processed MCS installations data.
     """
