<<<<<<< HEAD
# File: asf_core_data/pipeline/mcs/process/process_mcs_installers.py
"""Processing MCS installer company data.
To run script, (in activated conda environment) python process_mcs_installers.py -key API KEY
"""

=======
# %%
# File: asf_core_data/pipeline/mcs/process/process_mcs_installers.py
"""
--- Legacy script ---
This is a legacy script that allows to process installer snapshot data, i.e. data from installers certified on
the date the data was collected by the MCS team.

This script allows for processing MCS installer company data.

To run script, (in activated conda environment) python process_mcs_installers.py -key API KEY
"""

# %%
>>>>>>> 2eaf1712

import argparse
import pandas as pd

from asf_core_data.pipeline.mcs.process.process_mcs_installations import (
    get_processed_installations_data,
)

from asf_core_data.getters.data_getters import s3, load_s3_data, save_to_s3

from asf_core_data.pipeline.mcs.process.process_mcs_utils import (
    mcs_companies_dict,
    clean_company_name,
    geocode_postcode,
    match_companies_house,
    clean_concat_installers,
)

from asf_core_data.config import base_config
<<<<<<< HEAD
=======

# %%
>>>>>>> 2eaf1712


def preprocess_installer_companies(installer_companies, installations_data, api_key):
    """Preprocesses installer companies data by:
        - Renaming columns
        - Dropping 'unspecified' company values
        - Cleaning company names
        - Fuzzy matching company names w/o addresses to Companies House API
    Args:
        installer_companies (pd.DataFrame): Loaded, raw MCS installer company data.
        installations_data (pd.DataFrame): Cleaned, domestic MCS installations data.
        api_key (str): API key needed to call live Companies House API endpoint.
    Returns:
        installer_companies_house_data (pd.DataFrame):
            Cleaned, enriched installer companies data.
    """

    # rename columns
    installer_companies = installer_companies.rename(columns=mcs_companies_dict)

    # make sure they're heat pump companies
    hp_cols = [col for col in installer_companies.columns if "hps" in col]
    installer_companies = installer_companies[
        installer_companies[hp_cols].eq("YES").any(axis=1)
    ]

    # drop unspecified column
    installer_companies = installer_companies[
        installer_companies["installer_name"] != "Unspecified"
    ]
    # clean up company name
    installer_companies["installer_name"] = installer_companies["installer_name"].apply(
        clean_company_name
    )

    # get a list of companies NOT installer company data
    missing_installer_companies = list(
        set(installations_data.installer_name) - set(installer_companies.installer_name)
    )

    # fuzzy match installer companies NOT in installer company data to companies house API
    companies_house_data = [
        match_companies_house(comp, api_key) for comp in missing_installer_companies
    ]

    # turn to dataframe
    companies_house_df = pd.concat(
        [pd.DataFrame(l) for l in companies_house_data], axis=1
    ).T.reset_index()
    companies_house_df = companies_house_df.rename(columns={"index": "installer_name"})

    # df if address snippet not none
    companies_house_df = companies_house_df[
        ~companies_house_df["address_snippet"].isna()
    ]

    # extract address information
    companies_house_df["address_1"] = companies_house_df["address_snippet"].apply(
        lambda x: x.split(",")[0]
    )
    companies_house_df["postcode"] = companies_house_df["address_snippet"].apply(
        lambda x: x.split(",")[-1].strip()
    )
    # keep specific columns
    companies_house_df = companies_house_df[
        [
            "company_status",
            "installer_name",
            "address_1",
            "postcode",
            "address_snippet",
        ]
    ]

    # merged companies house data w/ installer companies data
    installer_companies_house_data = pd.concat(
        [installer_companies, companies_house_df]
    )

    return installer_companies_house_data


# %%

if __name__ == "__main__":
    # get config file with relevant paramenters

    installer_company_data_path = base_config.MCS_RAW_INSTALLER_CONCAT_S3_PATH
    uk_geo_path = base_config.POSTCODE_TO_COORD_PATH
    cleaned_installations_path = base_config.PREPROC_GEO_MCS_INSTALLATIONS_PATH
    cleaned_installer_company_path = base_config.PREPROC_MCS_INSTALLER_COMPANY_PATH

    # pass API key when script is run
    parser = argparse.ArgumentParser()
    parser.add_argument("-key", "--api_key", help="live Companies House API key")
    args = parser.parse_args()
    api_key = args.api_key

    # LOAD DATA
    ## load data from s3
    bucket_name = base_config.BUCKET_NAME
    installer_company_data = load_s3_data(bucket_name, installer_company_data_path)
    uk_geo_data = load_s3_data(bucket_name, uk_geo_path)

    ## load cleaned installations data
    mcs_data = get_processed_installations_data(refresh=True)

    ## preprocess different columns
    installer_company_data = clean_concat_installers(installer_company_data)

    # PREPROCESS INSTALLER COMPANY DATA
    cleaned_installers_data = preprocess_installer_companies(
        installer_company_data, mcs_data, api_key
    )

    cleaned_installers_data = cleaned_installers_data.drop_duplicates(
        subset=["address_1", "postcode"]
    )

    # geocode data
    geocoded_cleaned_installations_data = geocode_postcode(mcs_data, uk_geo_data)
    geocoded_cleaned_installers_data = geocode_postcode(
        cleaned_installers_data, uk_geo_data
    )

    # save preprocessed, geocoded data to s3
    save_to_s3(
        s3, bucket_name, geocoded_cleaned_installations_data, cleaned_installations_path
    )
    save_to_s3(
        s3,
        bucket_name,
        geocoded_cleaned_installers_data,
        cleaned_installer_company_path,
    )<|MERGE_RESOLUTION|>--- conflicted
+++ resolved
@@ -1,11 +1,3 @@
-<<<<<<< HEAD
-# File: asf_core_data/pipeline/mcs/process/process_mcs_installers.py
-"""Processing MCS installer company data.
-To run script, (in activated conda environment) python process_mcs_installers.py -key API KEY
-"""
-
-=======
-# %%
 # File: asf_core_data/pipeline/mcs/process/process_mcs_installers.py
 """
 --- Legacy script ---
@@ -17,8 +9,6 @@
 To run script, (in activated conda environment) python process_mcs_installers.py -key API KEY
 """
 
-# %%
->>>>>>> 2eaf1712
 
 import argparse
 import pandas as pd
@@ -38,11 +28,6 @@
 )
 
 from asf_core_data.config import base_config
-<<<<<<< HEAD
-=======
-
-# %%
->>>>>>> 2eaf1712
 
 
 def preprocess_installer_companies(installer_companies, installations_data, api_key):
@@ -125,8 +110,6 @@
     return installer_companies_house_data
 
 
-# %%
-
 if __name__ == "__main__":
     # get config file with relevant paramenters
 
