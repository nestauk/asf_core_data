# File: asf_core_data/getters/epc/data_batches.py
"""Look up and integrate batch names."""

# ---------------------------------------------------------------------------------

# Imports
from asf_core_data import Path
from asf_core_data.config import base_config
from asf_core_data.getters import data_getters

import warnings
import boto3
import os

# ---------------------------------------------------------------------------------


<<<<<<< HEAD
def get_batch_path(rel_path, data_path, batch="newest", check_folder="input"):
    """Create path to specific batch, e.g. to the newest batch.

    Args:
        rel_path (str/Path): Path that needs to be updated with batch name.
        data_path (str/Path, optional): Path to ASF core data directory. Defaults to None.
        batch (str, optional): Which batch to use, either specific batch name or relative indicator. Defaults to "newest".
        check_folder (str, optional): Whether to check in the input or output folder. Options: input(s), output(s).

    Returns:
        Path: Path with specific batch name integrated.
    """

    # If batch does not need to be filled in
    if not "{}" in str(rel_path):
        return Path(rel_path)

    # Get most recent batch
    if batch is None or batch.lower() in [
        "newest",
        "most recent",
        "most_recent",
        "latest",
    ]:

        newest_batch = get_most_recent_epc_batch(
            data_path=data_path, check_folder=check_folder
        )
        path = str(rel_path).format(newest_batch)

        # Warn if not the newest batch
        if data_path != "S3":
            is_newest, newest_s3_batch = check_for_newest_batch(
                data_path=data_path, check_folder=check_folder
            )
            if not is_newest:
                warnings.warn(
                    "You are loading the newest local batch - but a newer batch ({}) is available on S3.".format(
                        newest_s3_batch
                    )
                )

    else:
        path = str(rel_path).format(batch.upper().replace("COMPLETE", "complete"))

    return Path(path)


def get_all_batch_names(
    data_path="S3", rel_path=base_config.RAW_DATA_PATH, check_folder="input"
):
=======
def get_all_batch_names(data_path="S3", rel_path=base_config.RAW_DATA_PATH):
>>>>>>> 2eaf1712
    """Get all batch names for EPC versions stored on the S3 bucket 'asf-core-data'
    or in a specific directory.

    Args:
        data_path (str/Path, optional): Path to ASF core data directory or 'S3'. Defaults to None.
        rel_path (str/Path, optional): Relative path to EPC data. Defaults to base_config.RAW_DATA_PATH.
        check_folder (str, optional): Whether to check in the input or output folder. Options: input(s), output(s).

    Returns:
        list: All EPC batches.
    """

    if check_folder not in ["input", "inputs", "output", "outputs"]:
        raise IOError(
            'The value for check_folder has to be "input", "inputs", "output" or "outputs".'
        )

    rel_path = Path(rel_path)

    if check_folder in ["output", "outputs"]:
        rel_path = base_config.OUTPUT_DATA_PATH
    else:
        rel_path = rel_path.parent

    if str(data_path) == "S3":
        client = boto3.client("s3")
        bucket = "asf-core-data"
        path = "inputs/EPC/raw_data/"

        batches = [
            Path(obj["Key"]).stem
            for obj in client.list_objects(Bucket=bucket, Prefix=path, Delimiter="/")[
                "Contents"
            ]
            if obj["Key"].endswith(".zip")
        ]

    else:

        data_path = get_batch_path(
<<<<<<< HEAD
            data_path / rel_path, data_path=data_path, check_folder="input"
        )
        batches = [
            p.name
            for p in data_path.glob("*/")
            if not p.name.startswith(".")
            and not p.name.endswith(".zip")
            and not p.name.startswith("__")
        ]
=======
            data_path / Path(rel_path).parent, data_path=data_path
        )
        batches = [
            p.name for p in Path(data_path).glob("*/") if not p.name.startswith(".")
        ]
        # batches = os.listdir(Path(data_path) / Path(rel_path))
>>>>>>> 2eaf1712

    return batches


def get_latest_hist_installers():
    """Get the filename for the latest batch of historical MCS installer data.

    Returns:
        str: Latest filename for historical data.
    """

    bucket = "asf-core-data"
    path = "outputs/MCS/installers"

    batches = [key for key in data_getters.get_s3_dir_files(bucket, path)]

    if not batches:
        raise IOError("No suitable baches found.")

    # Return highest value since files are marked with date stamps in format yyyymmdd
    return max(batches)


def get_latest_mcs_epc_joined_batch(version="most_relevant"):
    """Get the filename for the latest batch of MCS-EPC joined data for given version.

    Args:
        version (str, optional): Which merging type is used for EPC. Defaults to most_relevant.
            All options: most_relevant, newest, full.

    Returns:
        str: Latest EPC/MCS batch filename for given version.
    """

    bucket = "asf-core-data"
    path = "outputs/MCS/"

    batches = [
        key for key in data_getters.get_s3_dir_files(bucket, path) if "old" not in key
    ]
    batches = [batch for batch in batches if batch[:-11].endswith(version)]

    if not batches:
        raise IOError("No suitable baches found.")

    # Return highest value since files are marked with date stamps in format yyyymmdd
    return max(batches)


def get_most_recent_epc_batch(
    data_path=None, rel_path=base_config.RAW_DATA_PATH, check_folder="input"
):
    """Get the most recent EPC data batch from ASF data directory or S3 bucket.

    Args:
        data_path (str/Path, optional): Path to ASF core data directory or 'S3'. Defaults to None.
        rel_path (str/Path, optional): Relative path to EPC data. Defaults to base_config.RAW_DATA_PATH.
        check_folder (str, optional): Whether to check in the input or output folder. Options: input(s), output(s).

    Returns:
        str: Most recent batch name.
    """

    if str(data_path) == "S3":

        batches = get_all_batch_names(data_path="S3", check_folder=check_folder)

    else:
        batches = get_all_batch_names(
            data_path=data_path, rel_path=rel_path, check_folder=check_folder
        )

    if not batches:
        raise IOError("No batch found in {}.".format(data_path))

    return max(batches)


def check_for_newest_batch(data_path=None, check_folder="input", verbose=False):
    """Check whether the local data dir is up-to-date and includes the newest EPC data batch.

    Args:
        data_path (str/Path, optional): Path to ASF core data directory. Defaults to None.
        check_folder (str, optional): Whether to check in the input or output folder. Options: input(s), output(s).
        verbose (bool, optional): Whether to print results. Defaults to True.

    Returns:
        (bool, str): Whether or not local dir is up-to-date, newest batch name.
    """

    # Get the latest batches on the local dir and S3
    local_batch = get_most_recent_epc_batch(
        data_path=data_path, check_folder=check_folder
    )
    s3_batch = get_most_recent_epc_batch(data_path="S3")

    if local_batch == s3_batch:
        if verbose:
            print("Your local data is up to date with batch {}".format(local_batch))
        return (True, s3_batch)

    else:
        if verbose:
            print(
                "With batch {} your local data is not up to date. The newest batch {} is available on S3.".format(
                    local_batch, s3_batch
                )
            )
        return (False, s3_batch)


def get_batch_path(path, data_path, batch="newest"):
    """Create path to specific batch, e.g. to the newest batch.

    Args:
        path (str/Path): Path that needs to be updated with batch name.
        data_path (str/Path, optional): Path to ASF core data directory. Defaults to None.
        batch (str, optional): Which batch to use, either specific batch name or relative indicator. Defaults to "newest".

    Returns:
        Path: Path with specific batch name integrated.
    """

    # If batch does not need to be filled in
    if not "{}" in str(path):
        return Path(path)

    # Get most recent batch
    if batch is None or batch.lower() in [
        "newest",
        "most recent",
        "most_recent",
        "latest",
    ]:

        newest_batch = get_most_recent_batch(data_path=data_path)
        path = str(path).format(newest_batch)

        # Warn if not the newest batch
        is_newest, newest_s3_batch = check_for_newest_batch(data_path=data_path)
        if not is_newest:
            warnings.warn(
                "You are loading the newest local batch - but a newer batch ({}) is available on S3.".format(
                    newest_s3_batch
                )
            )

    else:
        path = str(path).format(batch.upper())

    return Path(path)<|MERGE_RESOLUTION|>--- conflicted
+++ resolved
@@ -15,7 +15,6 @@
 # ---------------------------------------------------------------------------------
 
 
-<<<<<<< HEAD
 def get_batch_path(rel_path, data_path, batch="newest", check_folder="input"):
     """Create path to specific batch, e.g. to the newest batch.
 
@@ -67,9 +66,6 @@
 def get_all_batch_names(
     data_path="S3", rel_path=base_config.RAW_DATA_PATH, check_folder="input"
 ):
-=======
-def get_all_batch_names(data_path="S3", rel_path=base_config.RAW_DATA_PATH):
->>>>>>> 2eaf1712
     """Get all batch names for EPC versions stored on the S3 bucket 'asf-core-data'
     or in a specific directory.
 
@@ -110,7 +106,6 @@
     else:
 
         data_path = get_batch_path(
-<<<<<<< HEAD
             data_path / rel_path, data_path=data_path, check_folder="input"
         )
         batches = [
@@ -120,14 +115,6 @@
             and not p.name.endswith(".zip")
             and not p.name.startswith("__")
         ]
-=======
-            data_path / Path(rel_path).parent, data_path=data_path
-        )
-        batches = [
-            p.name for p in Path(data_path).glob("*/") if not p.name.startswith(".")
-        ]
-        # batches = os.listdir(Path(data_path) / Path(rel_path))
->>>>>>> 2eaf1712
 
     return batches
 
@@ -139,10 +126,9 @@
         str: Latest filename for historical data.
     """
 
-    bucket = "asf-core-data"
     path = "outputs/MCS/installers"
 
-    batches = [key for key in data_getters.get_s3_dir_files(bucket, path)]
+    batches = [key for key in data_getters.get_s3_dir_files(path_to_dir=path)]
 
     if not batches:
         raise IOError("No suitable baches found.")
