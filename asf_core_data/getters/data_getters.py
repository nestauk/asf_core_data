<<<<<<< HEAD
# %%
# %matplotlib inline

# %% [markdown]
"""
script to get and save data from s3 bucket and from files.
"""
# %% [markdown]
#

# %%
import boto3
=======
"""data getter functions to load and save data via s3.
"""
# To be reviewed in context of a different review!

#####################################################################
>>>>>>> 61cf2aae
import os
import pickle
from fnmatch import fnmatch
import boto3


import pandas as pd

<<<<<<< HEAD
# %%
=======

from asf_core_data import get_yaml_config, _base_config_path

#####################################################################

>>>>>>> 61cf2aae
s3 = boto3.resource("s3")
# get config file with relevant paramenters
config_info = get_yaml_config(_base_config_path)


<<<<<<< HEAD
def load_s3_data(bucket_name, file_name):
=======
def get_s3_dir_files(s3, bucket_name, dir_name):
    """
    get a list of all files in bucket directory.
    s3: S3 boto3 resource
    bucket_name: The S3 bucket name
    dir_name: bucket directory name
    """
    dir_files = []
    my_bucket = s3.Bucket(bucket_name)
    for object_summary in my_bucket.objects.filter(Prefix=dir_name):
        dir_files.append(object_summary.key)

    return dir_files


def load_s3_data(bucket_name, file_name, usecols=True):
>>>>>>> 61cf2aae
    """
    Load data from S3 location.
    s3: S3 boto3 resource
    bucket_name: The S3 bucket name
    file_name: S3 key to load
    """

    if fnmatch(file_name, "*.xlsx"):
        data = pd.read_excel(
            os.path.join("s3://" + bucket_name, file_name), sheet_name=None
        )
        if len(data) > 1:
            return data
        else:
            return data[list(data.keys())[0]]
    elif fnmatch(file_name, "*.csv"):
<<<<<<< HEAD
        return pd.read_csv(os.path.join("s3://" + bucket_name, file_name))
=======
        return pd.read_csv(
            os.path.join("s3://" + bucket_name, file_name),
            encoding="latin-1",
            usecols=usecols,
        )
    elif fnmatch(file_name, "*.pickle") or fnmatch(file_name, "*.pkl"):
        obj = s3.Object(bucket_name, file_name)
        file = obj.get()["Body"].read()
        return pickle.loads(file)

>>>>>>> 61cf2aae
    else:
        print(
            'Function not supported for file type other than "*.xlsx", "*.pickle", and "*.csv"'
        )


def save_to_s3(s3, bucket_name, output_var, output_file_dir):

    obj = s3.Object(bucket_name, output_file_dir)

    if fnmatch(output_file_dir, "*.pkl") or fnmatch(output_file_dir, "*.pickle"):
        byte_obj = pickle.dumps(output_var)
        obj.put(Body=byte_obj)
    elif fnmatch(output_file_dir, "*.csv"):
        output_var.to_csv("s3://" + bucket_name + output_file_dir, index=False)
    else:
<<<<<<< HEAD
        print(
            'Function not supported for file type other than "*.pkl", "*.json" and "*.csv"'
        )


def get_s3_dir_files(s3, bucket_name, dir_name):
    """
    get a list of all files in bucket directory.
    s3: S3 boto3 resource
    bucket_name: The S3 bucket name
    dir_name: bucket directory name
    """
    dir_files = []
    my_bucket = s3.Bucket(bucket_name)
    for object_summary in my_bucket.objects.filter(Prefix=dir_name):
        dir_files.append(object_summary.key)

    return dir_files
=======
        byte_obj = json.dumps(output_var)
        obj.put(Body=byte_obj)
>>>>>>> 61cf2aae
<|MERGE_RESOLUTION|>--- conflicted
+++ resolved
@@ -1,72 +1,26 @@
-<<<<<<< HEAD
-# %%
-# %matplotlib inline
-
-# %% [markdown]
-"""
-script to get and save data from s3 bucket and from files.
-"""
-# %% [markdown]
-#
+import boto3
+import os
+from fnmatch import fnmatch
+from urllib.request import urlretrieve
+from zipfile import ZipFile
+from asf_core_data import PROJECT_DIR
+import pandas as pd
+import logging
+import pickle
+import json
 
 # %%
-import boto3
-=======
-"""data getter functions to load and save data via s3.
-"""
-# To be reviewed in context of a different review!
-
-#####################################################################
->>>>>>> 61cf2aae
-import os
-import pickle
-from fnmatch import fnmatch
-import boto3
+s3 = boto3.resource("s3")
+logger = logging.getLogger(__name__)
 
 
-import pandas as pd
-
-<<<<<<< HEAD
-# %%
-=======
-
-from asf_core_data import get_yaml_config, _base_config_path
-
-#####################################################################
-
->>>>>>> 61cf2aae
-s3 = boto3.resource("s3")
-# get config file with relevant paramenters
-config_info = get_yaml_config(_base_config_path)
-
-
-<<<<<<< HEAD
 def load_s3_data(bucket_name, file_name):
-=======
-def get_s3_dir_files(s3, bucket_name, dir_name):
-    """
-    get a list of all files in bucket directory.
-    s3: S3 boto3 resource
-    bucket_name: The S3 bucket name
-    dir_name: bucket directory name
-    """
-    dir_files = []
-    my_bucket = s3.Bucket(bucket_name)
-    for object_summary in my_bucket.objects.filter(Prefix=dir_name):
-        dir_files.append(object_summary.key)
-
-    return dir_files
-
-
-def load_s3_data(bucket_name, file_name, usecols=True):
->>>>>>> 61cf2aae
     """
     Load data from S3 location.
     s3: S3 boto3 resource
     bucket_name: The S3 bucket name
     file_name: S3 key to load
     """
-
     if fnmatch(file_name, "*.xlsx"):
         data = pd.read_excel(
             os.path.join("s3://" + bucket_name, file_name), sheet_name=None
@@ -76,37 +30,30 @@
         else:
             return data[list(data.keys())[0]]
     elif fnmatch(file_name, "*.csv"):
-<<<<<<< HEAD
         return pd.read_csv(os.path.join("s3://" + bucket_name, file_name))
-=======
-        return pd.read_csv(
-            os.path.join("s3://" + bucket_name, file_name),
-            encoding="latin-1",
-            usecols=usecols,
-        )
-    elif fnmatch(file_name, "*.pickle") or fnmatch(file_name, "*.pkl"):
-        obj = s3.Object(bucket_name, file_name)
-        file = obj.get()["Body"].read()
-        return pickle.loads(file)
-
->>>>>>> 61cf2aae
     else:
-        print(
-            'Function not supported for file type other than "*.xlsx", "*.pickle", and "*.csv"'
-        )
+        print('Function not supported for file type other than "*.xlsx" and "*.csv"')
 
 
-def save_to_s3(s3, bucket_name, output_var, output_file_dir):
+def save_to_s3(s3, bucket_name, output_var, output_file_path):
+    """
+    Save data to S3 location.
+    s3: S3 boto3 resource
+    bucket_name: The S3 bucket name
+    output_var: Object to save
+    output_file_dir: S3 Directory to save object.
+    """
+    obj = s3.Object(bucket_name, output_file_path)
 
-    obj = s3.Object(bucket_name, output_file_dir)
-
-    if fnmatch(output_file_dir, "*.pkl") or fnmatch(output_file_dir, "*.pickle"):
+    if fnmatch(output_file_path, "*.pkl") or fnmatch(output_file_path, "*.pickle"):
         byte_obj = pickle.dumps(output_var)
         obj.put(Body=byte_obj)
-    elif fnmatch(output_file_dir, "*.csv"):
-        output_var.to_csv("s3://" + bucket_name + output_file_dir, index=False)
+    elif fnmatch(output_file_path, "*.csv"):
+        output_var.to_csv("s3://" + bucket_name + output_file_path, index=False)
+    elif fnmatch(output_file_path, "*.json"):
+        byte_obj = json.dumps(output_var)
+        obj.put(Body=byte_obj)
     else:
-<<<<<<< HEAD
         print(
             'Function not supported for file type other than "*.pkl", "*.json" and "*.csv"'
         )
@@ -124,8 +71,4 @@
     for object_summary in my_bucket.objects.filter(Prefix=dir_name):
         dir_files.append(object_summary.key)
 
-    return dir_files
-=======
-        byte_obj = json.dumps(output_var)
-        obj.put(Body=byte_obj)
->>>>>>> 61cf2aae
+    return dir_files